--- conflicted
+++ resolved
@@ -16,10 +16,7 @@
         """Initialize configuration from environment variables."""
         self.telegram_token = self._get_required_env('TELEGRAM_BOT_TOKEN')
         self.groq_api_key = os.getenv("GROQ_API_KEY", "")
-<<<<<<< HEAD
-=======
         
->>>>>>> 4402fae9
         # CSV file settings
         self.csv_file_path = os.getenv('CSV_FILE_PATH', 'knowledge_base.csv')
         self.google_sheets_csv_url = os.getenv('GOOGLE_SHEETS_CSV_URL', '')
@@ -31,7 +28,7 @@
         
         # Validate configuration
         self._validate_config()
-
+        
     def _get_required_env(self, key: str) -> str:
         """Get required environment variable or raise exception."""
         value = os.getenv(key)
@@ -47,4 +44,4 @@
         if self.max_results < 1:
             raise ValueError("MAX_SEARCH_RESULTS must be at least 1")
             
-        logger.info("Configuration validation passed")
+        logger.info("Configuration validation passed")